--- conflicted
+++ resolved
@@ -29,15 +29,9 @@
     let mut gas_status = check_gas(
         store,
         transaction.gas_payment_object_ref().0,
-<<<<<<< HEAD
-        transaction.data.gas_budget,
-        transaction.data.gas_price,
-        transaction,
-=======
         transaction.signed_data.data.gas_budget,
         transaction.signed_data.data.gas_price,
-        &transaction.signed_data.data.kind,
->>>>>>> f1e9ae62
+        transaction,
     )
     .await?;
 
@@ -68,7 +62,7 @@
     S: Eq + Debug + Serialize + for<'de> Deserialize<'de>,
 {
     let tx_size = transaction.size_for_gas_metering();
-    let tx_kind = &transaction.data.kind;
+    let tx_kind = &transaction.signed_data.data.kind;
     if tx_kind.is_system_tx() {
         Ok(SuiGasStatus::new_unmetered())
     } else {
